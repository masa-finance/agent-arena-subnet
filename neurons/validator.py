<<<<<<< HEAD
=======
from dotenv import load_dotenv
from fiber.chain import chain_utils
>>>>>>> 85cffae1
import httpx
from cryptography.fernet import Fernet
from fiber.logging_utils import get_logger
from fiber.validator import client as vali_client
from fiber.validator import handshake
from fiber.miner.server import factory_app
from typing import Optional, Dict
from fiber.chain import interface
import asyncio
from fastapi import FastAPI
import uvicorn
import json
import os
from fiber.chain.metagraph import Metagraph
from utils.twitter import verify_tweet
from fiber.networking.models import NodeWithFernet as Node
from protocol.x.scheduler import XSearchScheduler
from protocol.x.queue import RequestQueue
from interfaces.types import (
    VerifiedTweet,
    RegisteredAgentRequest,
    RegisteredAgentResponse,
    RegisteredMiner,
    Profile,
)

logger = get_logger(__name__)


MINER_REGISTRATION_CADENCE_SECONDS = 10
AGENT_REGISTRATION_CADENCE_SECONDS = 10
SYNC_LOOP_CADENCE_SECONDS = 60


class AgentValidator:
    """Validator class for managing agent registration and verification on the Bittensor subnet.

    This class handles the core validator functionality including:
    - Miner registration and connection management
    - Agent verification through Twitter
    - Status monitoring and health checks
    - Secure communication using MLTS

    Attributes:
        netuid (int): Network unique identifier
        httpx_client (Optional[httpx.AsyncClient]): Async HTTP client
        registered_miners (Dict[str, RegisteredMiner]): Currently registered miners
        registered_agents (Dict[str, RegisteredAgent]): Currently registered agents
        keypair (Optional[Keypair]): Validator's keypair for authentication
        server (Optional[factory_app]): FastAPI server instance
        queue: Request queue for X search operations
        scheduler: Scheduler for managing X search requests
        substrate: Substrate interface for chain interactions
        app (Optional[FastAPI]): FastAPI application instance
        metagraph: Network metagraph state
    """

    def __init__(self):
        """Initialize validator"""
        # Load env
        load_dotenv()

        self.wallet_name = os.getenv("VALIDATOR_WALLET_NAME", "validator")
        self.hotkey_name = os.getenv("VALIDATOR_HOTKEY_NAME", "default")
        self.port = int(os.getenv("VALIDATOR_PORT", 8081))

        self.keypair = chain_utils.load_hotkey_keypair(
            self.wallet_name, self.hotkey_name
        )

        self.netuid = int(os.getenv("NETUID", "249"))
        self.httpx_client: Optional[httpx.AsyncClient] = None

        self.registered_miners: Dict[str, RegisteredMiner] = {}
        self.registered_agents: Dict[str, RegisteredAgentResponse] = {}

        self.server: Optional[factory_app] = None
        self.api_url = os.getenv("API_URL", "https://test.protocol-api.masa.ai")

        self.queue = None
        self.scheduler = None
        self.search_terms = None
        self.search_count = int(os.getenv("SCHEDULER_SEARCH_COUNT", "450"))
        self.scheduler_interval_minutes = int(
            os.getenv("SCHEDULER_INTERVAL_MINUTES", "15")
        )
        self.scheduler_batch_size = int(os.getenv("SCHEDULER_BATCH_SIZE", "100"))
        self.scheduler_priority = int(os.getenv("SCHEDULER_PRIORITY", "100"))

        # Get network configuration from environment
        network = os.getenv("SUBTENSOR_NETWORK", "finney")
        network_address = os.getenv("SUBTENSOR_ADDRESS")

        self.substrate = interface.get_substrate(
            subtensor_network=network, subtensor_address=network_address
        )
<<<<<<< HEAD
        self.app: Optional[FastAPI] = None
        self.metagraph = None

    async def fetch_registered_agents(self):
        """Fetch active agents from the API and update registered_agents"""
        try:
            endpoint = f"{
                self.api_url}/v1.0.0/subnet59/miners/active/{self.netuid}"
            api_key = os.getenv("API_KEY", "default_api_key")
            response = await self.httpx_client.get(endpoint, headers={"Authorization": f"Bearer {api_key}"})
            if response.status_code == 200:
                active_agents = response.json()
                self.registered_agents = {
                    agent["HotKey"]: RegisteredAgentResponse(**agent)
                    for agent in active_agents
                }
                logger.info("Successfully fetched and updated active agents.")

                self.create_scheduler()
=======
        self.metagraph = Metagraph(netuid=self.netuid, substrate=self.substrate)
        self.metagraph.sync_nodes()
>>>>>>> 85cffae1

        self.app: Optional[FastAPI] = None

    async def start(self):
        """Start the validator service.

        Args:
            keypair (Keypair): The validator's keypair for authentication
            port (int): Port number to run the validator service on

        Raises:
            Exception: If startup fails for any reason
        """
        try:
            self.httpx_client = httpx.AsyncClient()

            # Fetch registered agents from API
            await self.fetch_registered_agents()

            # Create FastAPI app using standard factory
            self.app = factory_app(debug=False)

            # Add our custom routes
            self.register_routes()

            # Start background tasks
            asyncio.create_task(self.sync_loop())  # sync loop
            asyncio.create_task(
                self.check_agents_registration_loop()
            )  # agent registration

            # Start the FastAPI server
            config = uvicorn.Config(
                self.app, host="0.0.0.0", port=self.port, lifespan="on"
            )
            server = uvicorn.Server(config)
            await server.serve()

        except Exception as e:
            logger.error(f"Failed to start validator: {str(e)}")
            raise

    # note, requires metagraph sync
    def node(self):
        try:
            nodes = self.metagraph.nodes
            node = nodes[self.keypair.ss58_address]
            return node
        except Exception as e:
            logger.error(f"Failed to get node from metagraph: {e}")
            return None

    async def fetch_registered_agents(self):
        """Fetch active agents from the API and update registered_agents"""
        try:
            headers = {"Authorization": f"Bearer {os.getenv('API_KEY')}"}
            endpoint = f"{self.api_url}/v1.0.0/subnet59/miners/active/{self.netuid}"
            response = await self.httpx_client.get(endpoint, headers=headers)
            if response.status_code == 200:
                active_agents = response.json()
                self.registered_agents = {
                    agent["HotKey"]: RegisteredAgentResponse(**agent)
                    for agent in active_agents
                }
                logger.info("Successfully fetched and updated active agents.")

                self.create_scheduler()

            else:
                logger.error(
                    f"Failed to fetch active agents, status code: {
                        response.status_code}, message: {response.text}"
                )
        except Exception as e:
            logger.error(f"Exception occurred while fetching active agents: {str(e)}")

    def create_scheduler(self):
        """Initialize the X search scheduler and request queue.

        Creates a new queue based on registered agents and starts
        the scheduler with configured parameters.
        """

        if self.search_terms is not None and len(self.search_terms):
            logger.info("Stopping scheduler...")

            self.search_terms = None
            if self.scheduler is not None:
                self.scheduler.search_terms = None
                self.scheduler = None

        logger.info("Generating queue...")

        self.queue = RequestQueue()
        self.queue.start()
        self.search_terms = self.generate_search_terms(self.registered_agents)
        logger.info("Queue generated.")

        self.scheduler = XSearchScheduler(
            request_queue=self.queue,
            interval_minutes=self.scheduler_interval_minutes,
            batch_size=self.scheduler_batch_size,
            priority=self.scheduler_priority,
<<<<<<< HEAD
            search_count=self.search_count)

        self.scheduler.search_terms = self.search_terms
=======
            search_count=self.search_count,
        )
>>>>>>> 85cffae1
        self.scheduler.start()

    async def check_agents_registration_loop(self):
        while True:
            unregistered_nodes = []
            try:
                # Iterate over each registered node to check if it has a registered agent
                for node_hotkey in self.registered_miners:
                    if node_hotkey not in self.registered_agents:
                        unregistered_nodes.append(node_hotkey)

                # Log the unregistered nodes
                if unregistered_nodes:
                    logger.info(
                        "Unregistered nodes found: %s",
                        ", ".join(node for node in unregistered_nodes),
                    )
                else:
                    logger.info("All nodes have registered agents.")

                for node_hotkey in unregistered_nodes:
                    try:
                        raw_nodes = self.metagraph.nodes
                        full_node = raw_nodes[node_hotkey]
                        if full_node:
                            tweet_id = await self.get_agent_tweet_id(full_node)
                            verified_tweet, user_id, screen_name = await verify_tweet(
                                tweet_id, node_hotkey
                            )
                            if verified_tweet and user_id:
                                await self.register_agent(
                                    full_node, verified_tweet, user_id, screen_name
                                )

                    except Exception as e:
                        logger.error(
                            f"Failed to get registration info for node {
                                node_hotkey}: {str(e)}"
                        )

                await asyncio.sleep(AGENT_REGISTRATION_CADENCE_SECONDS)
            except Exception as e:
                logger.error("Error checking registered nodes: %s", str(e))
                await asyncio.sleep(AGENT_REGISTRATION_CADENCE_SECONDS / 2)

    async def get_agent_tweet_id(self, node: Node):
        logger.info(f"Attempting to register node {node.hotkey} agent")
        registered_miner = self.registered_miners.get(node.hotkey)

        server_address = vali_client.construct_server_address(
            node=node,
            replace_with_docker_localhost=False,
            replace_with_localhost=True,
        )
        registration_response = await vali_client.make_non_streamed_get(
            httpx_client=self.httpx_client,
            server_address=server_address,
            symmetric_key_uuid=registered_miner.symmetric_key_uuid,
            endpoint="/get_verification_tweet_id",
            validator_ss58_address=self.keypair.ss58_address,
        )

        if registration_response.status_code == 200:
            verification_tweet_id = registration_response.json()

            return verification_tweet_id
        else:
            logger.error(
                f"Failed to get registration info, status code: {
                    registration_response.status_code}"
            )
            return None

    def generate_search_terms(self, agents: Dict[str, RegisteredAgentResponse]):
        """Generate search terms for request queues.

        This function creates search terms for a RequestQueue instance using
        the provided agents. It prepares search queries for each agent to be
        added to the queue, ensuring that the queue is populated with the
        necessary search requests for processing.

        Args:
            agents (Dict[str, RegisteredAgentResponse]): Dictionary of agents
                containing their registration details.

        Returns:
            List[Dict[str, Any]]: A list of search terms ready for queueing.
        """
        search_terms = []
        for agent in agents.values():
            logger.info(f"Adding request to the queue for id {agent.UID}")

            search_terms.append(
                {'query': f'to: {agent.Username}', 'metadata': agent})
            search_terms.append(
                {'query': f'from: {agent.Username}', 'metadata': agent})

        return search_terms

    async def register_agent(
        self, node: Node, verified_tweet: VerifiedTweet, user_id: str, screen_name: str
    ):
        """Register an agent"""
        registration_data = RegisteredAgentRequest(
            hotkey=node.hotkey,
            uid=str(node.node_id),
            subnet_id=int(self.netuid),
            version=str(node.protocol),  # TODO implement versioning...
            isActive=True,
            verification_tweet=verified_tweet,
            profile={
                "data": Profile(
                    UserID=user_id,
                    Username=screen_name,
                )
            },
        )
        # prep for json
        registration_data = json.loads(
            json.dumps(registration_data, default=lambda o: o.__dict__)
        )
        logger.info("Registration data: %s", registration_data)
        endpoint = f"{self.api_url}/v1.0.0/subnet59/miners/register"
        try:
            headers = {"Authorization": f"Bearer {os.getenv('API_KEY')}"}
            response = await self.httpx_client.post(
                endpoint, json=registration_data, headers=headers
            )
            if response.status_code == 200:
                logger.info("Successfully registered agent!")
                await self.fetch_registered_agents()
            else:
                logger.error(
                    f"Failed to register agent, status code: {
                        response.status_code}, message: {response.text}"
                )
        except Exception as e:
            logger.error(f"Exception occurred during agent registration: {str(e)}")

    async def node_registration_check(self):
        """Verify node registration"""

        logger.info("Attempting nodes registration")
        try:
            nodes = dict(self.metagraph.nodes)
            miners = list(nodes.values())
            # Filter to specific miners if in dev environment
            if os.getenv("ENV", "prod").lower() == "dev":
                whitelist = os.getenv("MINER_WHITELIST", "").split(",")
                miners = [miner for miner in miners if miner.hotkey in whitelist]

            # Filter out already registered miners
            miners_found = [
                miner
                for miner in miners
                if miner.hotkey not in self.registered_miners and miner.ip != "0.0.0.0"
            ]

            logger.info(f"Found {len(miners_found)} miners")
            for miner in miners_found:
                server_address = vali_client.construct_server_address(
                    node=miner,
                    replace_with_docker_localhost=False,
                    replace_with_localhost=True,
                )
                success = await self.handshake_with_miner(
                    miner_address=server_address, miner_hotkey=miner.hotkey
                )
                if success:
                    logger.info(
                        f"Connected to miner: {miner.hotkey}, IP: {
                            miner.ip}, Port: {miner.port}"
                    )
                else:
                    logger.warning(f"Failed to connect to miner {miner.hotkey}")

        except Exception as e:
            logger.error("Error in registration check: %s", str(e))

    async def handshake_with_miner(self, miner_address: str, miner_hotkey: str) -> bool:
        """Handshake with a miner"""
        try:
            # Perform handshake with miner
            symmetric_key_str, symmetric_key_uuid = await handshake.perform_handshake(
                self.httpx_client, miner_address, self.keypair, miner_hotkey
            )

            logger.info(f"Handshake successful with miner {miner_hotkey}")

            if not symmetric_key_str or not symmetric_key_uuid:
                logger.error(
                    f"Failed to establish secure connection with miner {
                        miner_hotkey}"
                )
                return False

            # Store miner information
            self.registered_miners[miner_hotkey] = RegisteredMiner(
                address=miner_address,
                symmetric_key=symmetric_key_str,
                symmetric_key_uuid=symmetric_key_uuid,
                fernet=Fernet(symmetric_key_str),
            )

            return True

        except Exception as e:
            logger.error(f"Failed to connect to miner: {str(e)}")
            return False

    async def stop(self):
        """Cleanup validator resources and shutdown gracefully.

        Closes:
        - HTTP client connections
        - Server instances
        """
        if self.httpx_client:
            await self.httpx_client.close()
        if self.server:
            await self.server.stop()

    async def sync_loop(self):
        """Background task to sync metagraph"""
        while True:
            try:
                await self.sync_metagraph()
                await self.node_registration_check()
                await self.fetch_registered_agents()
                await asyncio.sleep(SYNC_LOOP_CADENCE_SECONDS)
            except Exception as e:
                logger.error(f"Error in sync metagraph: {str(e)}")
                await asyncio.sleep(
                    SYNC_LOOP_CADENCE_SECONDS / 2
                )  # Wait before retrying

    async def sync_metagraph(self):
        """Synchronize local metagraph state with chain.

        Creates new metagraph instance if needed and syncs node data.

        Raises:
            Exception: If metagraph sync fails
        """
        try:
            self.metagraph.sync_nodes()
            logger.info("Metagraph synced successfully")
        except Exception as e:
            logger.error(f"Failed to sync metagraph: {str(e)}")

    def register_routes(self):
        """Register FastAPI routes"""

        def healthcheck():
            """Returns validator's keypair, IP, and port in a JSON serializable format"""
            try:
                validator_info = {
                    "ss58_address": str(self.keypair.ss58_address),
                    "ip": str(self.metagraph.nodes[self.keypair.ss58_address].ip),
                    "port": str(self.metagraph.nodes[self.keypair.ss58_address].port),
                }
                return validator_info
            except Exception as e:
                logger.error(f"Failed to get validator info: {str(e)}")
                return None

        self.app.add_api_route(
            "/healthcheck",
            healthcheck,
            methods=["GET"],
        )<|MERGE_RESOLUTION|>--- conflicted
+++ resolved
@@ -1,8 +1,5 @@
-<<<<<<< HEAD
-=======
 from dotenv import load_dotenv
 from fiber.chain import chain_utils
->>>>>>> 85cffae1
 import httpx
 from cryptography.fernet import Fernet
 from fiber.logging_utils import get_logger
@@ -80,7 +77,8 @@
         self.registered_agents: Dict[str, RegisteredAgentResponse] = {}
 
         self.server: Optional[factory_app] = None
-        self.api_url = os.getenv("API_URL", "https://test.protocol-api.masa.ai")
+        self.api_url = os.getenv(
+            "API_URL", "https://test.protocol-api.masa.ai")
 
         self.queue = None
         self.scheduler = None
@@ -89,7 +87,8 @@
         self.scheduler_interval_minutes = int(
             os.getenv("SCHEDULER_INTERVAL_MINUTES", "15")
         )
-        self.scheduler_batch_size = int(os.getenv("SCHEDULER_BATCH_SIZE", "100"))
+        self.scheduler_batch_size = int(
+            os.getenv("SCHEDULER_BATCH_SIZE", "100"))
         self.scheduler_priority = int(os.getenv("SCHEDULER_PRIORITY", "100"))
 
         # Get network configuration from environment
@@ -99,30 +98,9 @@
         self.substrate = interface.get_substrate(
             subtensor_network=network, subtensor_address=network_address
         )
-<<<<<<< HEAD
-        self.app: Optional[FastAPI] = None
-        self.metagraph = None
-
-    async def fetch_registered_agents(self):
-        """Fetch active agents from the API and update registered_agents"""
-        try:
-            endpoint = f"{
-                self.api_url}/v1.0.0/subnet59/miners/active/{self.netuid}"
-            api_key = os.getenv("API_KEY", "default_api_key")
-            response = await self.httpx_client.get(endpoint, headers={"Authorization": f"Bearer {api_key}"})
-            if response.status_code == 200:
-                active_agents = response.json()
-                self.registered_agents = {
-                    agent["HotKey"]: RegisteredAgentResponse(**agent)
-                    for agent in active_agents
-                }
-                logger.info("Successfully fetched and updated active agents.")
-
-                self.create_scheduler()
-=======
-        self.metagraph = Metagraph(netuid=self.netuid, substrate=self.substrate)
+        self.metagraph = Metagraph(
+            netuid=self.netuid, substrate=self.substrate)
         self.metagraph.sync_nodes()
->>>>>>> 85cffae1
 
         self.app: Optional[FastAPI] = None
 
@@ -179,7 +157,8 @@
         """Fetch active agents from the API and update registered_agents"""
         try:
             headers = {"Authorization": f"Bearer {os.getenv('API_KEY')}"}
-            endpoint = f"{self.api_url}/v1.0.0/subnet59/miners/active/{self.netuid}"
+            endpoint = f"{
+                self.api_url}/v1.0.0/subnet59/miners/active/{self.netuid}"
             response = await self.httpx_client.get(endpoint, headers=headers)
             if response.status_code == 200:
                 active_agents = response.json()
@@ -197,7 +176,8 @@
                         response.status_code}, message: {response.text}"
                 )
         except Exception as e:
-            logger.error(f"Exception occurred while fetching active agents: {str(e)}")
+            logger.error(
+                f"Exception occurred while fetching active agents: {str(e)}")
 
     def create_scheduler(self):
         """Initialize the X search scheduler and request queue.
@@ -226,14 +206,9 @@
             interval_minutes=self.scheduler_interval_minutes,
             batch_size=self.scheduler_batch_size,
             priority=self.scheduler_priority,
-<<<<<<< HEAD
             search_count=self.search_count)
 
         self.scheduler.search_terms = self.search_terms
-=======
-            search_count=self.search_count,
-        )
->>>>>>> 85cffae1
         self.scheduler.start()
 
     async def check_agents_registration_loop(self):
@@ -371,7 +346,8 @@
                         response.status_code}, message: {response.text}"
                 )
         except Exception as e:
-            logger.error(f"Exception occurred during agent registration: {str(e)}")
+            logger.error(
+                f"Exception occurred during agent registration: {str(e)}")
 
     async def node_registration_check(self):
         """Verify node registration"""
@@ -408,7 +384,8 @@
                             miner.ip}, Port: {miner.port}"
                     )
                 else:
-                    logger.warning(f"Failed to connect to miner {miner.hotkey}")
+                    logger.warning(
+                        f"Failed to connect to miner {miner.hotkey}")
 
         except Exception as e:
             logger.error("Error in registration check: %s", str(e))
