--- conflicted
+++ resolved
@@ -529,14 +529,9 @@
                         )
                     },
                 )
-<<<<<<< HEAD
                 update_data = json.loads(
                     json.dumps(update_data,
                                default=lambda o: o.__dict__)
-=======
-                deregistration_data = json.loads(
-                    json.dumps(deregistration_data, default=lambda o: o.__dict__)
->>>>>>> 638af6c1
                 )
                 endpoint = f"{self.api_url}/v1.0.0/subnet59/miners/register"
                 headers = {"Authorization": f"Bearer {os.getenv('API_KEY')}"}
