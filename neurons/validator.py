--- conflicted
+++ resolved
@@ -84,7 +84,8 @@
         self.registered_agents: Dict[str, RegisteredAgentResponse] = {}
 
         self.server: Optional[factory_app] = None
-        self.api_url = os.getenv("API_URL", "https://test.protocol-api.masa.ai")
+        self.api_url = os.getenv(
+            "API_URL", "https://test.protocol-api.masa.ai")
 
         self.queue = None
         self.scheduler = None
@@ -93,7 +94,8 @@
         self.scheduler_interval_minutes = int(
             os.getenv("SCHEDULER_INTERVAL_MINUTES", "15")
         )
-        self.scheduler_batch_size = int(os.getenv("SCHEDULER_BATCH_SIZE", "100"))
+        self.scheduler_batch_size = int(
+            os.getenv("SCHEDULER_BATCH_SIZE", "100"))
         self.scheduler_priority = int(os.getenv("SCHEDULER_PRIORITY", "100"))
 
         # Get network configuration from environment
@@ -103,7 +105,8 @@
         self.substrate = interface.get_substrate(
             subtensor_network=network, subtensor_address=network_address
         )
-        self.metagraph = Metagraph(netuid=self.netuid, substrate=self.substrate)
+        self.metagraph = Metagraph(
+            netuid=self.netuid, substrate=self.substrate)
         self.metagraph.sync_nodes()
 
         self.app: Optional[FastAPI] = None
@@ -183,7 +186,8 @@
                         response.status_code}, message: {response.text}"
                 )
         except Exception as e:
-            logger.error(f"Exception occurred while fetching active agents: {str(e)}")
+            logger.error(
+                f"Exception occurred while fetching active agents: {str(e)}")
 
     def create_scheduler(self):
         """Initialize the X search scheduler and request queue.
@@ -308,15 +312,10 @@
         for agent in agents.values():
             logger.info(f"Adding request to the queue for id {agent.UID}")
 
-<<<<<<< HEAD
             search_terms.append(
                 {'query': f'to:{agent.Username}', 'metadata': agent})
             search_terms.append(
                 {'query': f'from:{agent.Username}', 'metadata': agent})
-=======
-            search_terms.append({"query": f"to: {agent.Username}", "metadata": agent})
-            search_terms.append({"query": f"from: {agent.Username}", "metadata": agent})
->>>>>>> 71ecbd35
 
         return search_terms
 
@@ -357,7 +356,8 @@
                         response.status_code}, message: {response.text}"
                 )
         except Exception as e:
-            logger.error(f"Exception occurred during agent registration: {str(e)}")
+            logger.error(
+                f"Exception occurred during agent registration: {str(e)}")
 
     async def register_new_nodes(self):
         """Verify node registration"""
@@ -369,7 +369,8 @@
             # Filter to specific miners if in dev environment
             if os.getenv("ENV", "prod").lower() == "dev":
                 whitelist = os.getenv("MINER_WHITELIST", "").split(",")
-                nodes_list = [node for node in nodes_list if node.hotkey in whitelist]
+                nodes_list = [
+                    node for node in nodes_list if node.hotkey in whitelist]
 
             # Filter out already registered nodes
             available_nodes = [
@@ -494,7 +495,8 @@
         blocks_since_update = weights._blocks_since_last_update(
             self.substrate, self.netuid, validator_node_id
         )
-        min_interval = weights._min_interval_to_set_weights(self.substrate, self.netuid)
+        min_interval = weights._min_interval_to_set_weights(
+            self.substrate, self.netuid)
 
         logger.info(f"Blocks since last update: {blocks_since_update}")
         logger.info(f"Minimum interval required: {min_interval}")
@@ -502,7 +504,8 @@
         if blocks_since_update is not None and blocks_since_update < min_interval:
             wait_blocks = min_interval - blocks_since_update
             logger.info(
-                f"Need to wait {wait_blocks} more blocks before setting weights"
+                f"Need to wait {
+                    wait_blocks} more blocks before setting weights"
             )
             # Assuming ~12 second block time
             wait_seconds = wait_blocks * 12
@@ -536,7 +539,8 @@
                     logger.info("✅ Successfully set weights!")
                     return
                 else:
-                    logger.error(f"❌ Failed to set weights on attempt {attempt + 1}")
+                    logger.error(
+                        f"❌ Failed to set weights on attempt {attempt + 1}")
                     await asyncio.sleep(10)  # Wait between attempts
 
             except Exception as e:
@@ -554,7 +558,8 @@
             result = TweetValidator().fetch_tweet(id)
 
             if not result:
-                logger.error(f"Could not fetch tweet id {id} for node {hotkey}")
+                logger.error(f"Could not fetch tweet id {
+                             id} for node {hotkey}")
                 return False
 
             tweet_data_result = (
@@ -573,7 +578,7 @@
 
             logger.info(
                 f"Got tweet result: {
-                        tweet_id} - {screen_name} **** {full_text}"
+                    tweet_id} - {screen_name} **** {full_text}"
             )
 
             if not isinstance(screen_name, str) or not isinstance(full_text, str):
@@ -617,7 +622,8 @@
 
             for hotkey in registered_node_hotkeys:
                 if hotkey not in metagraph_node_hotkeys:
-                    logger.info(f"Removing node {hotkey} from registered nodes")
+                    logger.info(f"Removing node {
+                                hotkey} from registered nodes")
                     del self.registered_nodes[hotkey]
 
                     node = self.metagraph.nodes[hotkey]
@@ -653,10 +659,12 @@
                 return response.json()
             else:
                 logger.error(
-                    f"Failed to register agent, status code: {response.status_code}, message: {response.text}"
-                )
-        except Exception as e:
-            logger.error(f"Exception occurred during agent registration: {str(e)}")
+                    f"Failed to register agent, status code: {
+                        response.status_code}, message: {response.text}"
+                )
+        except Exception as e:
+            logger.error(
+                f"Exception occurred during agent registration: {str(e)}")
 
     def register_routes(self):
         """Register FastAPI routes"""
