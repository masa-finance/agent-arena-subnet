"""
Agent Registration Module

This module provides functionality to manage agent registration.
It handles agent registration, deregistration, profile updates, and verification processes.

Key Components:
    - ValidatorRegistration: Main class for managing agent registration operations
    - RegistrationAPIError: Custom exception for handling API-specific errors

Environment Variables:
    - API_KEY: Authentication token for the Protocol API (optional)
    - API_URL: Base URL for the API (defaults to https://test.protocol-api.masa.ai)

Usage Example:
    ```python
    # Initialize registration handler
    registration = ValidatorRegistration(validator)
    
    # Register a new agent
    await registration.register_agent(
        node=node,
        verified_tweet=tweet,
        user_id="123",
        screen_name="agent1",
        avatar="https://...",
        name="Agent One",
        is_verified=True,
        followers_count=1000
    )
    
    # Fetch registered agents
    await registration.fetch_registered_agents()
    
    # Deregister an agent
    success = await registration.deregister_agent(agent)
    ```

Note:
    All API interactions are handled asynchronously using httpx client.
    The module maintains proper error handling and logging throughout all operations.
"""

import os
import json
import httpx
<<<<<<< HEAD

from typing import Any, Optional
=======
from datetime import datetime
from typing import Any, Optional, Dict
>>>>>>> 889c5415

from fiber.logging_utils import get_logger
from fiber.networking.models import NodeWithFernet as Node


from interfaces.types import (
    TweetVerificationResult,
    VerifiedTweet,
    RegisteredAgentResponse,
    RegisteredAgentRequest,
    Profile,
)

logger = get_logger(__name__)

# Constants
DEFAULT_API_URL = "https://test.protocol-api.masa.ai"
API_VERSION = "v1.0.0"
SUBNET_API_PATH = "subnet59"

class RegistrationAPIError(Exception):
    """
    RegistrationAPIError represents errors that occur during Registration API operations.
    
    Attributes:
        status_code: Optional HTTP status code from the failed request
        response_body: Optional response body from the failed request
        message: Descriptive error message
    """
    def __init__(self, message: str, status_code: Optional[int] = None, response_body: Optional[str] = None):
        self.status_code = status_code
        self.response_body = response_body
        super().__init__(f"Registration API Error: {message} " + 
                        (f"(Status: {status_code})" if status_code else "") +
                        (f" - Response: {response_body}" if response_body else ""))

class ValidatorRegistration:
    """
    ValidatorRegistration handles all agent registration operations with the Protocol API.
    
    This class manages the complete lifecycle of agent registration including:
    - Initial registration with verification
    - Deregistration of existing agents
    - Fetching currently registered agents
    - Updating agent profiles and emissions
    - Verifying registration status
    
    Attributes:
        validator: The validator instance managing the registration operations
        httpx_client: Async HTTP client for API communication
        api_url: Base URL for the Protocol API
        api_key: Authentication key for API access
    
    Example:
        registration = ValidatorRegistration(validator)
        await registration.fetch_registered_agents()
    """
    
    def __init__(self, validator: Any):
        """
        Initialize the registration handler.
        
        Args:
            validator: The validator instance to handle registration for
        """
        self.validator = validator
        self._setup_client()

    def _setup_client(self) -> None:
        """
        Initialize HTTP client with authentication headers.
        
        Uses API_KEY from environment variables if available. The client is configured
        with proper authentication headers and base URL settings.
        """
        self.api_url = os.getenv("API_URL", DEFAULT_API_URL)
        self.api_key = os.getenv("API_KEY")
        
        headers = {"Authorization": f"Bearer {self.api_key}"} if self.api_key else {}
        logger.debug(f"Initializing Registration client with{'out' if not self.api_key else ''} API authentication")
        
        self.httpx_client = httpx.AsyncClient(
            base_url=self.api_url,
            headers=headers,
        )

    @property
    def _endpoints(self):
        """
        Define API endpoints.
        
        Returns:
            dict: Mapping of endpoint names to their URL paths
        """
        return {
            'registration': f"/{API_VERSION}/{SUBNET_API_PATH}/miners/register",
            'deregistration': f"/{API_VERSION}/{SUBNET_API_PATH}/miners/deregister",
            'active_agents': f"/{API_VERSION}/{SUBNET_API_PATH}/miners/active/{self.validator.netuid}"
        }

    async def fetch_registered_agents(self) -> None:
        """Fetch registered agents from the API"""
        try:
            response = await self.httpx_client.get(self._endpoints['active_agents'])
            
            if response.status_code == 200:
                agents = response.json() or []
                # Filter the fields before creating RegisteredAgentResponse objects
                self.validator.registered_agents = {}
                for agent in agents:
                    try:
                        # Only pass the fields that RegisteredAgentResponse expects
                        filtered_agent = self._filter_agent_fields(agent)
                        self.validator.registered_agents[agent["HotKey"]] = RegisteredAgentResponse(**filtered_agent)
                    except Exception as e:
                        logger.error(f"Failed to process agent data: {str(e)}, Agent data: {agent}")
                        continue
                        
                logger.info(f"Successfully fetched {len(self.validator.registered_agents)} agents for subnet {self.validator.netuid}")
                return
                
            raise RegistrationAPIError(
                message="Failed to fetch registered agents",
                status_code=response.status_code,
                response_body=response.text
            )
            
        except httpx.HTTPError as e:
            logger.error(f"HTTP error occurred while fetching agents: {str(e)}")
            raise
        except Exception as e:
            logger.error(f"Unexpected error while fetching agents: {str(e)}")
            raise

    def _filter_agent_fields(self, agent_data: Dict[str, Any]) -> Dict[str, Any]:
        """Filter agent data to only include fields expected by RegisteredAgentResponse"""
        expected_fields = {
            'ID', 'HotKey', 'UID', 'SubnetID', 'Version', 'UserID', 'Username', 
            'Avatar', 'Name', 'IsVerified', 'IsActive', 'FollowersCount',
            'VerificationTweetID', 'VerificationTweetURL', 'VerificationTweetTimestamp',
            'VerificationTweetText', 'CreatedAt', 'UpdatedAt', 'Banner', 'Biography',
            'Birthday', 'FollowingCount', 'FriendsCount', 'IsPrivate', 'Joined',
            'LikesCount', 'ListedCount', 'Location', 'PinnedTweetIDs', 'TweetsCount',
            'URL', 'Website', 'Emissions', 'Marketcap'
        }
        return {k: v for k, v in agent_data.items() if k in expected_fields}

    async def register_agent(self, node: Any, verified_tweet: VerifiedTweet,
                           user_id: str, screen_name: str, avatar: str, 
                           name: str, is_verified: bool, followers_count: int) -> None:
        """Register an agent"""
        try:
            node_emissions, _ = self.validator.get_emissions(node)
            registration_data = RegisteredAgentRequest(
                HotKey=node.hotkey,
                UID=str(node.node_id),
                SubnetID=int(self.validator.netuid),
                Version=str(node.protocol),
                VerificationTweet=verified_tweet,
                Emissions=node_emissions,
                Profile={
                    "data": Profile(
                        UserID=user_id,
                        Username=screen_name,
                        Avatar=avatar,
                        Name=name,
                        IsVerified=is_verified,
                        FollowersCount=followers_count,
                    )
                },
            )
            registration_data = json.loads(json.dumps(registration_data, default=lambda o: o.__dict__))
            
            response = await self.httpx_client.post(
                self._endpoints['registration'],
                json=registration_data
            )
            
            if response.status_code == 200:
                logger.info("Successfully registered agent!")
                await self.fetch_registered_agents()
                return
                
            raise RegistrationAPIError(
                message="Failed to register agent",
                status_code=response.status_code,
                response_body=response.text
            )
            
        except httpx.HTTPError as e:
            logger.error(f"HTTP error occurred during registration: {str(e)}")
        except Exception as e:
            logger.error(f"Unexpected error during registration: {str(e)}")

    async def deregister_agent(self, agent: RegisteredAgentResponse) -> bool:
        """Deregister agent with the API"""
        try:
            response = await self.httpx_client.delete(
                f"{self._endpoints['deregistration']}/{self.validator.netuid}/{agent.UID}"
            )
            
            if response.status_code == 200:
                logger.info(f"Successfully deregistered agent {agent.Username}!")
                await self.fetch_registered_agents()
                return True
                
            raise RegistrationAPIError(
                message=f"Failed to deregister agent {agent.Username}",
                status_code=response.status_code,
                response_body=response.text
            )
            
        except httpx.HTTPError as e:
            logger.error(f"HTTP error during deregistration: {str(e)}")
        except Exception as e:
            logger.error(f"Unexpected error during deregistration: {str(e)}")
        return False

    async def update_agents_profiles_and_emissions(self) -> None:
        _, emissions = self.validator.get_emissions(None)
        for hotkey, _ in self.validator.metagraph.nodes.items():
            agent = self.validator.registered_agents.get(hotkey, None)
            if agent:
                x_profile = await self.validator.fetch_x_profile(agent.Username)
                if x_profile is None:
                    # it is possible that the username has changed...
                    # attempt to refetch the username using the tweet id
                    try:
                        logger.info(
                            f"Trying to refetch username for agent: {
                                    agent.Username}"
                        )
                        verification_result = await self.verify_tweet(
                            agent.VerificationTweetID, agent.HotKey
                        )
                        username = verification_result.screen_name
                        error = verification_result.error

                        if not error:
                            x_profile = await self.validator.fetch_x_profile(username)
                            if x_profile is None:
                                logger.error(
                                    f"Failed to fetch X profile on second attempt for {username}, continuing..."
                                )
                                continue
                        else:
                            logger.error(f"Failed to verify tweet: {str(error)}")
                            continue
                    except Exception as e:
                        logger.error(
                            f"Failed to fetch profile for {agent.Username}, continuing..."
                        )
                        continue
                try:
                    agent_emissions = emissions[int(agent.UID)]
                    logger.info(
                        f"Emissions Updater: Agent {agent.Username} has {agent_emissions} emissions"
                    )
                    verification_tweet = VerifiedTweet(
                        TweetID=agent.VerificationTweetID,
                        URL=agent.VerificationTweetURL,
                        Timestamp=agent.VerificationTweetTimestamp,
                        FullText=agent.VerificationTweetText,
                    )
                    profile = dict(dict(x_profile).get("data", {}))
                    update_data = RegisteredAgentRequest(
                        HotKey=hotkey,
                        UID=str(agent.UID),
                        SubnetID=int(self.validator.netuid),
                        Version=str(4),
                        Emissions=agent_emissions,
                        VerificationTweet=verification_tweet,
                        Profile={
                            "data": Profile(
                                UserID=agent.UserID,
                                Username=profile.get("Username"),
                                Avatar=profile.get("Avatar"),
                                Banner=profile.get("Banner"),
                                Biography=profile.get("Biography"),
                                FollowersCount=profile.get("FollowersCount"),
                                FollowingCount=profile.get("FollowingCount"),
                                LikesCount=profile.get("LikesCount"),
                                Name=profile.get("Name"),
                                IsVerified=profile.get("IsBlueVerified"),
                                Joined=profile.get("Joined"),
                                ListedCount=profile.get("ListedCount"),
                                Location=profile.get("Location"),
                                PinnedTweetIDs=profile.get("PinnedTweetIDs"),
                                TweetsCount=profile.get("TweetsCount"),
                                URL=profile.get("URL"),
                                Website=profile.get("Website"),
                            )
                        },
                    )
                    update_data = json.loads(
                        json.dumps(update_data, default=lambda o: o.__dict__)
                    )
                    response = await self.httpx_client.post(
                        self._endpoints['registration'], json=update_data
                    )
                    if response.status_code == 200:
                        logger.info("Successfully updated agent!")
                    else:
                        logger.error(
                            f"Failed to update agent, status code: {
                                response.status_code}, message: {response.text}"
                        )
                except Exception as e:
                    logger.error(f"Exception occurred during agent update: {str(e)}")

    async def check_agents_registration(self) -> None:
        unregistered_nodes = []
        try:
            # Iterate over each registered node to check if it has a registered agent
            for hotkey in self.validator.connected_nodes:
                if hotkey not in self.validator.registered_agents:
                    unregistered_nodes.append(hotkey)

            # Log the unregistered nodes
            if unregistered_nodes:
                logger.info(
                    "Unregistered nodes found: %s",
                    ", ".join(node for node in unregistered_nodes),
                )
            else:
                logger.info("All nodes have registered agents.")

            for hotkey in unregistered_nodes:
                try:
                    nodes = self.validator.metagraph.nodes
                    node = nodes[hotkey]
                    if node:
                        # note, could refactor to this module but will keep vali <> miner calls in vali for now
                        tweet_id = await self.get_verification_tweet_id(node)
                        verification_result: TweetVerificationResult = (
                            await self.verify_tweet(tweet_id, node.hotkey)
                        )
                        payload = {}
                        payload["agent"] = str(verification_result.screen_name)

                        if verification_result.error:
                            payload["message"] = (
                                f"Failed to verify tweet: {str(verification_result.error)}"
                            )
                        elif (
                            verification_result.verification_tweet
                            and verification_result.user_id
                        ):
                            try:
                                await self.register_agent(
                                    node,
                                    verification_result.verification_tweet,
                                    verification_result.user_id,
                                    verification_result.screen_name,
                                    verification_result.avatar,
                                    verification_result.name,
                                    verification_result.is_verified,
                                    verification_result.followers_count,
                                )
                                payload["message"] = "Successfully registered!"
                            except Exception as e:
                                payload["message"] = str(e)
                        elif not verification_result.user_id:
                            payload["message"] = "UserId not found"
                        elif not verification_result.verification_tweet:
                            payload["message"] = "Verified Tweet not found"
                        else:
                            payload["message"] = (
                                "Unknown error occured in agent registration"
                            )

                        logger.info(f"Sending payload to miner: {payload}")
                        response = await self.registration_callback(node, payload)
                        logger.info(
                            f"Miner Response from Registration Callback: {response}"
                        )

                except Exception as e:
                    logger.error(
                        f"Unknown exception occured during agent registration loop for node {
                                hotkey}: {str(e)}"
                    )

        except Exception as e:
            logger.error("Error checking registered nodes: %s", str(e))

    async def verify_tweet(self, id: str, hotkey: str) -> TweetVerificationResult:
        """Fetch tweet from Twitter API"""
        try:
            logger.info(f"Verifying tweet: {id}")
            tweet_response = await self.validator.fetch_x_tweet_by_id(id)

            if not tweet_response or tweet_response.get("recordCount", 0) == 0:
                error = f"Could not fetch tweet id {id} for node {hotkey}"
                logger.error(error)
                return TweetVerificationResult(
                    None, None, None, None, None, None, None, str(error)
                )

            tweet = tweet_response.get("data", {})
            tweet_id = tweet.get("ID")
            created_at = tweet.get("TimeParsed")
            screen_name = tweet.get("Username")
            name = tweet.get("Name")
            user_id = tweet.get("UserID")
            full_text = tweet.get("Text")
            permanent_url = tweet.get("PermanentURL")

            # ensure hotkey is in the tweet text
            if hotkey not in full_text:
                error = f"Hotkey {hotkey} is not in the tweet text {full_text}"
                logger.error(error)
                return TweetVerificationResult(
                    None, None, None, None, None, None, None, str(error)
                )

            # Fetching profile to keep the response the same
            x_profile = await self.validator.fetch_x_profile(screen_name)

            if not x_profile:
                error = f"Could not fetch profile for {screen_name}"
                logger.error(error)
                return TweetVerificationResult(
                    None, None, None, None, None, None, None, str(error)
                )

            profile = dict(dict(x_profile).get("data", {}))
            followers_count = profile.get("FollowersCount")
            avatar = profile.get("Avatar")
            is_verified = profile.get("IsBlueVerified")

            logger.info(f"Verified Tweet: {tweet_id}: {screen_name}: {full_text}")

            verification_tweet = VerifiedTweet(
                TweetID=tweet_id,
                URL=permanent_url,
                Timestamp=created_at,
                FullText=full_text,
            )
            return TweetVerificationResult(
                verification_tweet,
                user_id,
                screen_name,
                avatar,
                name,
                is_verified,
                followers_count,
                None,
            )
        except Exception as e:
            logger.error(f"Unknown error, failed to register agent: {str(e)}")
            return TweetVerificationResult(
                None, None, None, None, None, None, None, str(e)
            )

    async def get_verification_tweet_id(self, node: Node) -> Optional[str]:
        endpoint = "/get_verification_tweet_id"
        try:
            return await self.validator.make_non_streamed_get(node, endpoint)
        except Exception as e:
            logger.error(f"Failed to get verification tweet id: {str(e)}")

    async def registration_callback(self, node: Node, payload: Any) -> Optional[str]:
        endpoint = "/registration_callback"
        try:
            return await self.validator.make_non_streamed_post(node, endpoint, payload)
        except Exception as e:
            logger.error(f"Failed to send registration callback: {str(e)}")<|MERGE_RESOLUTION|>--- conflicted
+++ resolved
@@ -44,13 +44,8 @@
 import os
 import json
 import httpx
-<<<<<<< HEAD
-
-from typing import Any, Optional
-=======
 from datetime import datetime
 from typing import Any, Optional, Dict
->>>>>>> 889c5415
 
 from fiber.logging_utils import get_logger
 from fiber.networking.models import NodeWithFernet as Node
