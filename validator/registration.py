--- conflicted
+++ resolved
@@ -320,21 +320,11 @@
         """Fetch tweet from Twitter API"""
         try:
             logger.info(f"Verifying tweet: {id}")
-<<<<<<< HEAD
 
             result = await self.validator.fetch_x_tweet_by_id(id)
 
             if not result or result.get("recordCount", 0) == 0:
                 logger.error(f"Could not fetch tweet id {id} for node {hotkey}")
-=======
-            result = TweetValidator().fetch_tweet(id)
-            error = None
-            if not result:
-                logger.error(
-                    f"Could not fetch tweet id {
-                            id} for node {hotkey}"
-                )
->>>>>>> 3d763d3d
                 return False
 
             tweet_data_result = result.get("data", {})
@@ -361,16 +351,10 @@
                 logger.error(error)
 
             # ensure hotkey is in the tweet text
-<<<<<<< HEAD
             if hotkey not in full_text:
                 msg = f"Hotkey {hotkey} is not in the tweet text {full_text}"
                 logger.error(msg)
                 raise ValueError(msg)
-=======
-            if full_text and not hotkey in full_text:
-                error = f"Hotkey {hotkey} is not in the tweet text {full_text}"
-                logger.error(error)
->>>>>>> 3d763d3d
 
             verification_tweet = VerifiedTweet(
                 TweetID=tweet_id,
