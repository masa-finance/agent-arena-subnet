--- conflicted
+++ resolved
@@ -32,14 +32,11 @@
 SCHEDULER_PRIORITY=100
 SCHEDULER_SEARCH_COUNT=450
 
-<<<<<<< HEAD
 # API Auth token
 API_KEY=
 
 POSTS_STORAGE_PATH=data/posts.json
 
-=======
->>>>>>> 85cffae1
 # Named similar to SN42 API, think about naming...
 API_URL=https://test.protocol-api.masa.ai
 API_KEY=